steps:
  - task: NodeTool@0
    inputs:
      versionSpec: "12.18.3"

  - task: geeklearningio.gl-vsts-tasks-yarn.yarn-installer-task.YarnInstaller@2
    inputs:
      versionSpec: "1.x"

  - task: UsePythonVersion@0
    inputs:
      versionSpec: "2.x"
      addToPath: true

  - task: AzureKeyVault@1
    displayName: "Azure Key Vault: Get Secrets"
    inputs:
      azureSubscription: "vscode-builds-subscription"
      KeyVaultName: vscode

  - task: DownloadPipelineArtifact@2
    inputs:
      artifact: Compilation
      path: $(Build.ArtifactStagingDirectory)
    displayName: Download compilation output

  - powershell: |
      . build/azure-pipelines/win32/exec.ps1
      $ErrorActionPreference = "Stop"
      exec { tar --force-local -xzf $(Build.ArtifactStagingDirectory)/compilation.tar.gz }
    displayName: Extract compilation output

  - powershell: |
      . build/azure-pipelines/win32/exec.ps1
      $ErrorActionPreference = "Stop"
      "machine github.com`nlogin vscode`npassword $(github-distro-mixin-password)" | Out-File "$env:USERPROFILE\_netrc" -Encoding ASCII

      exec { git config user.email "vscode@microsoft.com" }
      exec { git config user.name "VSCode" }
    displayName: Prepare tooling

  - powershell: |
      . build/azure-pipelines/win32/exec.ps1
      $ErrorActionPreference = "Stop"
      exec { git pull --no-rebase https://github.com/$(VSCODE_MIXIN_REPO).git $(node -p "require('./package.json').distro") }
    displayName: Merge distro

  - script: |
      npx https://aka.ms/enablesecurefeed standAlone
    displayName: Switch to Terrapin packages
    timeoutInMinutes: 7
    condition: and(succeeded(), eq(variables['ENABLE_TERRAPIN'], 'true'))

  - powershell: |
      "$(VSCODE_ARCH)" | Out-File -Encoding ascii -NoNewLine .build\arch
      "$env:ENABLE_TERRAPIN" | Out-File -Encoding ascii -NoNewLine .build\terrapin
    displayName: Prepare yarn cache flags

  - task: 1ESLighthouseEng.PipelineArtifactCaching.RestoreCacheV1.RestoreCache@1
    inputs:
      keyfile: ".build/arch, .build/terrapin, build/.cachesalt, .yarnrc, remote/.yarnrc, **/yarn.lock, !**/node_modules/**/yarn.lock, !**/.*/**/yarn.lock"
      targetfolder: "**/node_modules, !**/node_modules/**/node_modules"
      vstsFeed: "npm-vscode"

  - powershell: |
      . build/azure-pipelines/win32/exec.ps1
      . build/azure-pipelines/win32/retry.ps1
      $ErrorActionPreference = "Stop"
      $env:npm_config_arch="$(VSCODE_ARCH)"
      $env:CHILD_CONCURRENCY="1"
      retry { exec { yarn --frozen-lockfile } }
    env:
      ELECTRON_SKIP_BINARY_DOWNLOAD: 1
      PLAYWRIGHT_SKIP_BROWSER_DOWNLOAD: 1
    displayName: Install dependencies
    condition: and(succeeded(), ne(variables['CacheRestored'], 'true'))

  - task: 1ESLighthouseEng.PipelineArtifactCaching.SaveCacheV1.SaveCache@1
    inputs:
      keyfile: ".build/arch, .build/terrapin, build/.cachesalt, .yarnrc, remote/.yarnrc, **/yarn.lock, !**/node_modules/**/yarn.lock, !**/.*/**/yarn.lock"
      targetfolder: "**/node_modules, !**/node_modules/**/node_modules"
      vstsFeed: "npm-vscode"
    condition: and(succeeded(), ne(variables['CacheRestored'], 'true'))

  - powershell: |
      . build/azure-pipelines/win32/exec.ps1
      $ErrorActionPreference = "Stop"
      exec { node build/azure-pipelines/mixin }
    displayName: Mix in quality

  - powershell: |
      . build/azure-pipelines/win32/exec.ps1
      $ErrorActionPreference = "Stop"
      $env:VSCODE_MIXIN_PASSWORD="$(github-distro-mixin-password)"
      exec { yarn gulp "vscode-win32-$(VSCODE_ARCH)-min-ci" }
      echo "##vso[task.setvariable variable=CodeSigningFolderPath]$(agent.builddirectory)/VSCode-win32-$(VSCODE_ARCH)"
    displayName: Build

  - powershell: |
      . build/azure-pipelines/win32/exec.ps1
      $ErrorActionPreference = "Stop"
      $env:VSCODE_MIXIN_PASSWORD="$(github-distro-mixin-password)"
      exec { yarn gulp "vscode-win32-$(VSCODE_ARCH)-code-helper" }
      exec { yarn gulp "vscode-win32-$(VSCODE_ARCH)-inno-updater" }
    displayName: Prepare Package
    condition: and(succeeded(), ne(variables['VSCODE_PUBLISH'], 'false'))

  - powershell: |
      . build/azure-pipelines/win32/exec.ps1
      $ErrorActionPreference = "Stop"
      $env:VSCODE_MIXIN_PASSWORD="$(github-distro-mixin-password)"
      exec { yarn gulp "vscode-reh-win32-$(VSCODE_ARCH)-min-ci" }
      exec { yarn gulp "vscode-reh-web-win32-$(VSCODE_ARCH)-min-ci" }
      echo "##vso[task.setvariable variable=CodeSigningFolderPath]$(CodeSigningFolderPath),$(agent.builddirectory)/vscode-reh-win32-$(VSCODE_ARCH)"
    displayName: Build Server
    condition: and(succeeded(), ne(variables['VSCODE_ARCH'], 'arm64'))

<<<<<<< HEAD
  - bash: |
      set -e
      cat << EOF > .artifactignore
      **/*
      !vscode-reh-*/**
      !s/out-build/**
      !s/out-vscode-*/**
      EOF
    workingDirectory: $(Agent.BuildDirectory)
    displayName: Prepare .artifactignore

  - publish: $(Agent.BuildDirectory)
    artifact: Windows
=======
  - powershell: |
      . build/azure-pipelines/win32/exec.ps1
      $ErrorActionPreference = "Stop"
      exec { yarn npm-run-all -lp "electron $(VSCODE_ARCH)" "playwright-install" }
    displayName: Download Electron and Playwright
    condition: and(succeeded(), eq(variables['VSCODE_STEP_ON_IT'], 'false'), ne(variables['VSCODE_ARCH'], 'arm64'))

  - powershell: |
      . build/azure-pipelines/win32/exec.ps1
      $ErrorActionPreference = "Stop"
      exec { yarn electron $(VSCODE_ARCH) }
      exec { .\scripts\test.bat --build --tfs "Unit Tests" }
    displayName: Run unit tests (Electron)
    timeoutInMinutes: 7
    condition: and(succeeded(), eq(variables['VSCODE_STEP_ON_IT'], 'false'), ne(variables['VSCODE_ARCH'], 'arm64'))

  - powershell: |
      . build/azure-pipelines/win32/exec.ps1
      $ErrorActionPreference = "Stop"
      exec { yarn test-browser --build --browser chromium --browser firefox --tfs "Browser Unit Tests" }
    displayName: Run unit tests (Browser)
    timeoutInMinutes: 7
    condition: and(succeeded(), eq(variables['VSCODE_STEP_ON_IT'], 'false'), ne(variables['VSCODE_ARCH'], 'arm64'))

  - powershell: |
      . build/azure-pipelines/win32/exec.ps1
      $ErrorActionPreference = "Stop"
      exec { yarn --cwd test/integration/browser compile }
    displayName: Compile integration tests
    condition: and(succeeded(), eq(variables['CacheRestored'], 'true'), eq(variables['VSCODE_STEP_ON_IT'], 'false'), ne(variables['VSCODE_ARCH'], 'arm64'))

  - powershell: |
      # Figure out the full absolute path of the product we just built
      # including the remote server and configure the integration tests
      # to run with these builds instead of running out of sources.
      . build/azure-pipelines/win32/exec.ps1
      $ErrorActionPreference = "Stop"
      $AppRoot = "$(agent.builddirectory)\VSCode-win32-$(VSCODE_ARCH)"
      $AppProductJson = Get-Content -Raw -Path "$AppRoot\resources\app\product.json" | ConvertFrom-Json
      $AppNameShort = $AppProductJson.nameShort
      exec { $env:INTEGRATION_TEST_ELECTRON_PATH = "$AppRoot\$AppNameShort.exe"; $env:VSCODE_REMOTE_SERVER_PATH = "$(agent.builddirectory)\vscode-reh-win32-$(VSCODE_ARCH)"; .\scripts\test-integration.bat --build --tfs "Integration Tests" }
    displayName: Run integration tests (Electron)
    timeoutInMinutes: 10
    condition: and(succeeded(), eq(variables['VSCODE_STEP_ON_IT'], 'false'), ne(variables['VSCODE_ARCH'], 'arm64'))

  - powershell: |
      . build/azure-pipelines/win32/exec.ps1
      $ErrorActionPreference = "Stop"
      exec { $env:VSCODE_REMOTE_SERVER_PATH = "$(agent.builddirectory)\vscode-reh-web-win32-$(VSCODE_ARCH)"; .\resources\server\test\test-web-integration.bat --browser firefox }
    displayName: Run integration tests (Browser)
    timeoutInMinutes: 7
    condition: and(succeeded(), eq(variables['VSCODE_STEP_ON_IT'], 'false'), ne(variables['VSCODE_ARCH'], 'arm64'))

  - powershell: |
      . build/azure-pipelines/win32/exec.ps1
      $ErrorActionPreference = "Stop"
      $AppRoot = "$(agent.builddirectory)\VSCode-win32-$(VSCODE_ARCH)"
      $AppProductJson = Get-Content -Raw -Path "$AppRoot\resources\app\product.json" | ConvertFrom-Json
      $AppNameShort = $AppProductJson.nameShort
      exec { $env:INTEGRATION_TEST_ELECTRON_PATH = "$AppRoot\$AppNameShort.exe"; $env:VSCODE_REMOTE_SERVER_PATH = "$(agent.builddirectory)\vscode-reh-win32-$(VSCODE_ARCH)"; .\resources\server\test\test-remote-integration.bat }
    displayName: Run remote integration tests (Electron)
    timeoutInMinutes: 7
    condition: and(succeeded(), eq(variables['VSCODE_STEP_ON_IT'], 'false'), ne(variables['VSCODE_ARCH'], 'arm64'))

  - task: PublishPipelineArtifact@0
    inputs:
      artifactName: crash-dump-windows-$(VSCODE_ARCH)
      targetPath: .build\crashes
    displayName: "Publish Crash Reports"
    continueOnError: true
    condition: failed()

  - task: PublishTestResults@2
    displayName: Publish Tests Results
    inputs:
      testResultsFiles: "*-results.xml"
      searchFolder: "$(Build.ArtifactStagingDirectory)/test-results"
    condition: and(succeededOrFailed(), ne(variables['VSCODE_ARCH'], 'arm64'))

  - task: SFP.build-tasks.custom-build-task-1.EsrpCodeSigning@1
    inputs:
      ConnectedServiceName: "ESRP CodeSign"
      FolderPath: "$(CodeSigningFolderPath)"
      Pattern: "*.dll,*.exe,*.node"
      signConfigType: inlineSignParams
      inlineOperation: |
        [
          {
            "keyCode": "CP-230012",
            "operationSetCode": "SigntoolSign",
            "parameters": [
              {
                "parameterName": "OpusName",
                "parameterValue": "VS Code"
              },
              {
                "parameterName": "OpusInfo",
                "parameterValue": "https://code.visualstudio.com/"
              },
              {
                "parameterName": "Append",
                "parameterValue": "/as"
              },
              {
                "parameterName": "FileDigest",
                "parameterValue": "/fd \"SHA256\""
              },
              {
                "parameterName": "PageHash",
                "parameterValue": "/NPH"
              },
              {
                "parameterName": "TimeStamp",
                "parameterValue": "/tr \"http://rfc3161.gtm.corp.microsoft.com/TSS/HttpTspServer\" /td sha256"
              }
            ],
            "toolName": "sign",
            "toolVersion": "1.0"
          },
          {
            "keyCode": "CP-230012",
            "operationSetCode": "SigntoolVerify",
            "parameters": [
              {
                "parameterName": "VerifyAll",
                "parameterValue": "/all"
              }
            ],
            "toolName": "sign",
            "toolVersion": "1.0"
          }
        ]
      SessionTimeout: 120
    condition: and(succeeded(), ne(variables['VSCODE_PUBLISH'], 'false'))

  - task: NuGetCommand@2
    displayName: Install ESRPClient.exe
    inputs:
      restoreSolution: 'build\azure-pipelines\win32\ESRPClient\packages.config'
      feedsToUse: config
      nugetConfigPath: 'build\azure-pipelines\win32\ESRPClient\NuGet.config'
      externalFeedCredentials: "ESRP Nuget"
      restoreDirectory: packages
    condition: and(succeeded(), ne(variables['VSCODE_PUBLISH'], 'false'))

  - task: ESRPImportCertTask@1
    displayName: Import ESRP Request Signing Certificate
    inputs:
      ESRP: "ESRP CodeSign"
    condition: and(succeeded(), ne(variables['VSCODE_PUBLISH'], 'false'))

  - task: PowerShell@2
    inputs:
      targetType: filePath
      filePath: .\build\azure-pipelines\win32\import-esrp-auth-cert.ps1
      arguments: "$(ESRP-SSL-AADAuth)"
    displayName: Import ESRP Auth Certificate
    condition: and(succeeded(), ne(variables['VSCODE_PUBLISH'], 'false'))

  - powershell: |
      . build/azure-pipelines/win32/exec.ps1
      $ErrorActionPreference = "Stop"
      $env:AZURE_STORAGE_ACCESS_KEY_2 = "$(vscode-storage-key)"
      $env:AZURE_DOCUMENTDB_MASTERKEY = "$(builds-docdb-key-readwrite)"
      $env:VSCODE_MIXIN_PASSWORD="$(github-distro-mixin-password)"
      .\build\azure-pipelines\win32\publish.ps1
    displayName: Publish
    condition: and(succeeded(), ne(variables['VSCODE_PUBLISH'], 'false'))

  - task: ms.vss-governance-buildtask.governance-build-task-component-detection.ComponentGovernanceComponentDetection@0
    displayName: "Component Detection"
    continueOnError: true
>>>>>>> 4fae21b6
<|MERGE_RESOLUTION|>--- conflicted
+++ resolved
@@ -115,7 +115,6 @@
     displayName: Build Server
     condition: and(succeeded(), ne(variables['VSCODE_ARCH'], 'arm64'))
 
-<<<<<<< HEAD
   - bash: |
       set -e
       cat << EOF > .artifactignore
@@ -128,178 +127,4 @@
     displayName: Prepare .artifactignore
 
   - publish: $(Agent.BuildDirectory)
-    artifact: Windows
-=======
-  - powershell: |
-      . build/azure-pipelines/win32/exec.ps1
-      $ErrorActionPreference = "Stop"
-      exec { yarn npm-run-all -lp "electron $(VSCODE_ARCH)" "playwright-install" }
-    displayName: Download Electron and Playwright
-    condition: and(succeeded(), eq(variables['VSCODE_STEP_ON_IT'], 'false'), ne(variables['VSCODE_ARCH'], 'arm64'))
-
-  - powershell: |
-      . build/azure-pipelines/win32/exec.ps1
-      $ErrorActionPreference = "Stop"
-      exec { yarn electron $(VSCODE_ARCH) }
-      exec { .\scripts\test.bat --build --tfs "Unit Tests" }
-    displayName: Run unit tests (Electron)
-    timeoutInMinutes: 7
-    condition: and(succeeded(), eq(variables['VSCODE_STEP_ON_IT'], 'false'), ne(variables['VSCODE_ARCH'], 'arm64'))
-
-  - powershell: |
-      . build/azure-pipelines/win32/exec.ps1
-      $ErrorActionPreference = "Stop"
-      exec { yarn test-browser --build --browser chromium --browser firefox --tfs "Browser Unit Tests" }
-    displayName: Run unit tests (Browser)
-    timeoutInMinutes: 7
-    condition: and(succeeded(), eq(variables['VSCODE_STEP_ON_IT'], 'false'), ne(variables['VSCODE_ARCH'], 'arm64'))
-
-  - powershell: |
-      . build/azure-pipelines/win32/exec.ps1
-      $ErrorActionPreference = "Stop"
-      exec { yarn --cwd test/integration/browser compile }
-    displayName: Compile integration tests
-    condition: and(succeeded(), eq(variables['CacheRestored'], 'true'), eq(variables['VSCODE_STEP_ON_IT'], 'false'), ne(variables['VSCODE_ARCH'], 'arm64'))
-
-  - powershell: |
-      # Figure out the full absolute path of the product we just built
-      # including the remote server and configure the integration tests
-      # to run with these builds instead of running out of sources.
-      . build/azure-pipelines/win32/exec.ps1
-      $ErrorActionPreference = "Stop"
-      $AppRoot = "$(agent.builddirectory)\VSCode-win32-$(VSCODE_ARCH)"
-      $AppProductJson = Get-Content -Raw -Path "$AppRoot\resources\app\product.json" | ConvertFrom-Json
-      $AppNameShort = $AppProductJson.nameShort
-      exec { $env:INTEGRATION_TEST_ELECTRON_PATH = "$AppRoot\$AppNameShort.exe"; $env:VSCODE_REMOTE_SERVER_PATH = "$(agent.builddirectory)\vscode-reh-win32-$(VSCODE_ARCH)"; .\scripts\test-integration.bat --build --tfs "Integration Tests" }
-    displayName: Run integration tests (Electron)
-    timeoutInMinutes: 10
-    condition: and(succeeded(), eq(variables['VSCODE_STEP_ON_IT'], 'false'), ne(variables['VSCODE_ARCH'], 'arm64'))
-
-  - powershell: |
-      . build/azure-pipelines/win32/exec.ps1
-      $ErrorActionPreference = "Stop"
-      exec { $env:VSCODE_REMOTE_SERVER_PATH = "$(agent.builddirectory)\vscode-reh-web-win32-$(VSCODE_ARCH)"; .\resources\server\test\test-web-integration.bat --browser firefox }
-    displayName: Run integration tests (Browser)
-    timeoutInMinutes: 7
-    condition: and(succeeded(), eq(variables['VSCODE_STEP_ON_IT'], 'false'), ne(variables['VSCODE_ARCH'], 'arm64'))
-
-  - powershell: |
-      . build/azure-pipelines/win32/exec.ps1
-      $ErrorActionPreference = "Stop"
-      $AppRoot = "$(agent.builddirectory)\VSCode-win32-$(VSCODE_ARCH)"
-      $AppProductJson = Get-Content -Raw -Path "$AppRoot\resources\app\product.json" | ConvertFrom-Json
-      $AppNameShort = $AppProductJson.nameShort
-      exec { $env:INTEGRATION_TEST_ELECTRON_PATH = "$AppRoot\$AppNameShort.exe"; $env:VSCODE_REMOTE_SERVER_PATH = "$(agent.builddirectory)\vscode-reh-win32-$(VSCODE_ARCH)"; .\resources\server\test\test-remote-integration.bat }
-    displayName: Run remote integration tests (Electron)
-    timeoutInMinutes: 7
-    condition: and(succeeded(), eq(variables['VSCODE_STEP_ON_IT'], 'false'), ne(variables['VSCODE_ARCH'], 'arm64'))
-
-  - task: PublishPipelineArtifact@0
-    inputs:
-      artifactName: crash-dump-windows-$(VSCODE_ARCH)
-      targetPath: .build\crashes
-    displayName: "Publish Crash Reports"
-    continueOnError: true
-    condition: failed()
-
-  - task: PublishTestResults@2
-    displayName: Publish Tests Results
-    inputs:
-      testResultsFiles: "*-results.xml"
-      searchFolder: "$(Build.ArtifactStagingDirectory)/test-results"
-    condition: and(succeededOrFailed(), ne(variables['VSCODE_ARCH'], 'arm64'))
-
-  - task: SFP.build-tasks.custom-build-task-1.EsrpCodeSigning@1
-    inputs:
-      ConnectedServiceName: "ESRP CodeSign"
-      FolderPath: "$(CodeSigningFolderPath)"
-      Pattern: "*.dll,*.exe,*.node"
-      signConfigType: inlineSignParams
-      inlineOperation: |
-        [
-          {
-            "keyCode": "CP-230012",
-            "operationSetCode": "SigntoolSign",
-            "parameters": [
-              {
-                "parameterName": "OpusName",
-                "parameterValue": "VS Code"
-              },
-              {
-                "parameterName": "OpusInfo",
-                "parameterValue": "https://code.visualstudio.com/"
-              },
-              {
-                "parameterName": "Append",
-                "parameterValue": "/as"
-              },
-              {
-                "parameterName": "FileDigest",
-                "parameterValue": "/fd \"SHA256\""
-              },
-              {
-                "parameterName": "PageHash",
-                "parameterValue": "/NPH"
-              },
-              {
-                "parameterName": "TimeStamp",
-                "parameterValue": "/tr \"http://rfc3161.gtm.corp.microsoft.com/TSS/HttpTspServer\" /td sha256"
-              }
-            ],
-            "toolName": "sign",
-            "toolVersion": "1.0"
-          },
-          {
-            "keyCode": "CP-230012",
-            "operationSetCode": "SigntoolVerify",
-            "parameters": [
-              {
-                "parameterName": "VerifyAll",
-                "parameterValue": "/all"
-              }
-            ],
-            "toolName": "sign",
-            "toolVersion": "1.0"
-          }
-        ]
-      SessionTimeout: 120
-    condition: and(succeeded(), ne(variables['VSCODE_PUBLISH'], 'false'))
-
-  - task: NuGetCommand@2
-    displayName: Install ESRPClient.exe
-    inputs:
-      restoreSolution: 'build\azure-pipelines\win32\ESRPClient\packages.config'
-      feedsToUse: config
-      nugetConfigPath: 'build\azure-pipelines\win32\ESRPClient\NuGet.config'
-      externalFeedCredentials: "ESRP Nuget"
-      restoreDirectory: packages
-    condition: and(succeeded(), ne(variables['VSCODE_PUBLISH'], 'false'))
-
-  - task: ESRPImportCertTask@1
-    displayName: Import ESRP Request Signing Certificate
-    inputs:
-      ESRP: "ESRP CodeSign"
-    condition: and(succeeded(), ne(variables['VSCODE_PUBLISH'], 'false'))
-
-  - task: PowerShell@2
-    inputs:
-      targetType: filePath
-      filePath: .\build\azure-pipelines\win32\import-esrp-auth-cert.ps1
-      arguments: "$(ESRP-SSL-AADAuth)"
-    displayName: Import ESRP Auth Certificate
-    condition: and(succeeded(), ne(variables['VSCODE_PUBLISH'], 'false'))
-
-  - powershell: |
-      . build/azure-pipelines/win32/exec.ps1
-      $ErrorActionPreference = "Stop"
-      $env:AZURE_STORAGE_ACCESS_KEY_2 = "$(vscode-storage-key)"
-      $env:AZURE_DOCUMENTDB_MASTERKEY = "$(builds-docdb-key-readwrite)"
-      $env:VSCODE_MIXIN_PASSWORD="$(github-distro-mixin-password)"
-      .\build\azure-pipelines\win32\publish.ps1
-    displayName: Publish
-    condition: and(succeeded(), ne(variables['VSCODE_PUBLISH'], 'false'))
-
-  - task: ms.vss-governance-buildtask.governance-build-task-component-detection.ComponentGovernanceComponentDetection@0
-    displayName: "Component Detection"
-    continueOnError: true
->>>>>>> 4fae21b6
+    artifact: Windows