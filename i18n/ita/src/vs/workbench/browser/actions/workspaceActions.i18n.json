{
	"": [
		"--------------------------------------------------------------------------------------------",
		"Copyright (c) Microsoft Corporation. All rights reserved.",
		"Licensed under the MIT License. See License.txt in the project root for license information.",
		"--------------------------------------------------------------------------------------------",
		"Do not edit this file. It is machine generated."
	],
	"openFile": "Apri file...",
	"openFolder": "Apri cartella...",
	"openFileFolder": "Apri...",
	"globalRemoveFolderFromWorkspace": "Rimuovi cartella dall'area di lavoro...",
	"saveWorkspaceAsAction": "Salva area di lavoro come...",
	"save": "&&Salva",
	"saveWorkspace": "Salva area di lavoro",
	"openWorkspaceAction": "Apri area di lavoro...",
<<<<<<< HEAD
	"openWorkspaceConfigFile": "Apri file di configurazione dell'area di lavoro"
=======
	"openWorkspaceConfigFile": "Apri file di configurazione dell'area di lavoro",
	"duplicateWorkspaceInNewWindow": "Duplica area di lavoro nella nuova finestra"
>>>>>>> 8647b7c1
}<|MERGE_RESOLUTION|>--- conflicted
+++ resolved
@@ -14,10 +14,6 @@
 	"save": "&&Salva",
 	"saveWorkspace": "Salva area di lavoro",
 	"openWorkspaceAction": "Apri area di lavoro...",
-<<<<<<< HEAD
-	"openWorkspaceConfigFile": "Apri file di configurazione dell'area di lavoro"
-=======
 	"openWorkspaceConfigFile": "Apri file di configurazione dell'area di lavoro",
 	"duplicateWorkspaceInNewWindow": "Duplica area di lavoro nella nuova finestra"
->>>>>>> 8647b7c1
 }