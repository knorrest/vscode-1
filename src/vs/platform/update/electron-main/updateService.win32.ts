--- conflicted
+++ resolved
@@ -83,15 +83,7 @@
 		super(lifecycleService, configurationService, environmentService, requestService, logService);
 	}
 
-<<<<<<< HEAD
 	protected buildUpdateFeedUrl(quality: string): string | undefined {
-		if (!fs.existsSync(path.join(path.dirname(process.execPath), 'unins000.exe'))) {
-			return undefined;
-		}
-
-=======
-	protected setUpdateFeedUrl(quality: string): boolean {
->>>>>>> 458eced3
 		let platform = 'win32';
 
 		if (process.arch === 'x64') {
